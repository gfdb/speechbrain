--- conflicted
+++ resolved
@@ -12,11 +12,7 @@
 from . import processing  # noqa
 from . import tokenizers  # noqa
 from . import utils  # noqa
-<<<<<<< HEAD
-from .core import Brain, Stage, create_experiment_directory, parse_arguments
-=======
 from .utils.importutils import deprecated_redirect
->>>>>>> 3e56fad0
 
 with open(os.path.join(os.path.dirname(__file__), "version.txt")) as f:
     version = f.read().strip()
